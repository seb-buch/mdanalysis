--- conflicted
+++ resolved
@@ -27,13 +27,8 @@
     - MAIN_CMD="pytest ${PYTEST_LIST}"
     - SETUP_CMD="${PYTEST_FLAGS}"
     - BUILD_CMD="pip install -v package/ && pip install testsuite/"
-<<<<<<< HEAD
-    - CONDA_DEPENDENCIES="mmtf-python nose=1.3.7 mock six biopython networkx cython joblib nose-timer matplotlib scipy griddataformats"
-    - CONDA_ALL_DEPENDENCIES="mmtf-python nose=1.3.7 mock six biopython networkx cython joblib nose-timer matplotlib netcdf4 scikit-learn scipy griddataformats seaborn coveralls clustalw=2.1"
-=======
     - CONDA_MIN_DEPENDENCIES="mmtf-python mock six biopython networkx cython joblib matplotlib scipy griddataformats hypothesis gsd"
     - CONDA_DEPENDENCIES="${CONDA_MIN_DEPENDENCIES} seaborn>=0.7.0 clustalw=2.1 netcdf4 scikit-learn coveralls"
->>>>>>> 2b327cde
     - CONDA_CHANNELS='biobuilds conda-forge'
     - CONDA_CHANNEL_PRIORITY=True
     - NUMPY_VERSION=stable
