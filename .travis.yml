--- conflicted
+++ resolved
@@ -42,13 +42,8 @@
   - conda update --yes conda
   - conda install --yes pylint
 install:
-<<<<<<< HEAD
-  - if [[ $SETUP == 'full' ]]; then conda create --yes -q -n pyenv python=$PYTHON_VERSION numpy scipy nose=1.3.7 sphinx=1.3 griddataformats six scikit-learn mock; fi
-  - if [[ $SETUP == 'minimal' ]]; then conda create --yes -q -n pyenv python=$PYTHON_VERSION numpy nose=1.3.7 sphinx=1.3 griddataformats six mock; fi
-=======
   - if [[ $SETUP == 'full' ]]; then conda create --yes -q -n pyenv python=$PYTHON_VERSION numpy scipy nose=1.3.7 mock sphinx=1.3 griddataformats six scikit-learn; fi
   - if [[ $SETUP == 'minimal' ]]; then conda create --yes -q -n pyenv python=$PYTHON_VERSION numpy nose=1.3.7 mock sphinx=1.3 griddataformats six; fi
->>>>>>> d0802505
   - source activate pyenv
   - |
     if [[ $SETUP == 'full' ]]; then \
