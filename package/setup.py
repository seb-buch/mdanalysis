--- conflicted
+++ resolved
@@ -389,11 +389,7 @@
                              extra_link_args=parallel_args)
     pre_exts = [libdcd, distances, distances_omp, qcprot,
                 transformation, libmdaxdr, util, encore_utils,
-<<<<<<< HEAD
-                ap_clustering, spe_dimred, cutil, nsgrid]
-=======
-                ap_clustering, spe_dimred, cutil, augment]
->>>>>>> 238904da
+                ap_clustering, spe_dimred, cutil, augment, nsgrid]
 
     cython_generated = []
     if use_cython:
